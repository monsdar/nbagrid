--- conflicted
+++ resolved
@@ -23,14 +23,11 @@
     increment_unique_users,
     record_game_completion,
     record_game_start,
-<<<<<<< HEAD
     record_new_user,
     record_returning_user,
     record_user_session_by_age,
-=======
     record_user_guess,
     record_wrong_guess,
->>>>>>> 774e03ed
     track_request_latency,
     update_active_games,
     update_daily_active_users,
