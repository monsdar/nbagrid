--- conflicted
+++ resolved
@@ -16,7 +16,6 @@
 
 unique_users_gauge = Counter("nbagrid_unique_users", "Number of unique users based on session keys")
 
-<<<<<<< HEAD
 # New vs Returning Users metrics (only counts users who have made at least one guess)
 new_users_counter = Counter("nbagrid_new_users_total", "Number of new users who have made guesses")
 returning_users_counter = Counter("nbagrid_returning_users_total", "Number of returning users who have made guesses")
@@ -37,12 +36,11 @@
     "Distribution of user sessions by account age in days",
     buckets=(1, 7, 14, 30, 60, 90, 180, 365, float('inf'))
 )
-=======
+
 # Guess tracking metrics
 user_guesses_counter = Counter("nbagrid_user_guesses_total", "Number of correct user guesses", ["date"])
 wrong_guesses_counter = Counter("nbagrid_wrong_guesses_total", "Number of incorrect user guesses", ["date"])
 total_guesses_gauge = Gauge("nbagrid_total_guesses", "Total number of guesses for a date", ["date"])
->>>>>>> 774e03ed
 
 # PythonAnywhere API metrics
 cpu_limit_gauge = Gauge("pythonanywhere_cpu_limit_seconds", "Daily CPU limit in seconds")
@@ -97,8 +95,6 @@
 def increment_unique_users():
     unique_users_gauge.inc()
 
-
-<<<<<<< HEAD
 # Record new user event
 def record_new_user():
     """Record when a new user who has made guesses is created."""
@@ -140,7 +136,7 @@
         count (int): Number of unique users active today.
     """
     daily_active_users_gauge.set(count)
-=======
+    
 # Record user guesses metrics
 def record_user_guess(date_str):
     """Record a correct user guess for a specific date."""
@@ -155,8 +151,6 @@
 def update_total_guesses_gauge(date_str, total_guesses):
     """Update the total guesses gauge for a specific date."""
     total_guesses_gauge.labels(date=date_str).set(total_guesses)
->>>>>>> 774e03ed
-
 
 # Function to update CPU metrics from PythonAnywhere API
 def update_pythonanywhere_cpu_metrics(username, token, host="www.pythonanywhere.com"):
